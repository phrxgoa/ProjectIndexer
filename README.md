--- conflicted
+++ resolved
@@ -6,7 +6,6 @@
 
 By providing an organized index, `Project Indexer` enhances the LLM's understanding from the outset. When combined with a **well-structured design document** containing patterns and examples, it facilitates **efficient onboarding** for new tasks or ongoing development in an active codebase.
 
-<<<<<<< HEAD
 The tool currently supports both C# and Python files, with specialized regex patterns for each language's syntax. The index includes:
 
 - For C#: classes, structs, interfaces, enums, and methods
@@ -16,9 +15,7 @@
   - Methods (instance, class and static methods)
   - Imports (absolute and relative)
   - Docstrings (as metadata)
-=======
-It works with C#, because thats what i use, so the Regex is set for this, but changing the Regex should enable you to Work with other programming files. 
->>>>>>> a9c3cca3
+
 
 ## Why Use ProjectIndexer?
 
